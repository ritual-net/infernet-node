import os
import signal
import asyncio
from typing import Any, Optional

from chain.coordinator import Coordinator
from chain.listener import ChainListener
from chain.processor import ChainProcessor
from chain.rpc import RPC
from chain.wallet import Wallet
from orchestration import (
    ContainerManager,
    DataStore,
    Guardian,
    Orchestrator,
)
from server import RESTServer, StatSender
<<<<<<< HEAD
from chain.coordinator import Coordinator
from chain.processor import ChainProcessor
from utils.config import (
    ConfigDict,
    load_validated_config,
    ConfigDocker,
)
from orchestration import ContainerManager, DataStore, Guardian, Orchestrator
=======
from shared import AsyncTask
from utils import log, setup_logging
from utils.config import ConfigDict, load_validated_config
>>>>>>> bed5d19c

# Tasks
tasks: list[AsyncTask] = []

# Asyncio tasks
asyncio_tasks: list[asyncio.Task[Any]] = []


def on_startup() -> None:
    """Node startup

    1. Collect and update global config
    2. Setup logging
    3. Initialize tasks
    4. Forward stats to Fluentbit
    """
    global tasks

    # Get version from version.txt
    with open("version.txt", "r") as file:
        version = file.read().strip()

    # Load and validate config
    config_path = os.environ.get("INFERNET_CONFIG_PATH", "config.json")
    config: ConfigDict = load_validated_config(config_path)

    # Setup logging
    setup_logging(config["log_path"])
    log.info("Running startup", chain_enabled=config["chain"]["enabled"])

    # Initialize container manager
    manager = ContainerManager(
        configs=config["containers"],
        credentials=config.get("docker"),
        startup_wait=config.get("startup_wait"),
        managed=config.get("manage_containers"),
    )
    tasks.append(manager)

    # Initialize data store
    store = DataStore(config["redis"]["host"], config["redis"]["port"])

    # Initialize guardian + orchestrator
    guardian = Guardian(config["containers"], config["chain"]["enabled"])
    orchestrator = Orchestrator(manager, store)

    # Initialize chain-specific tasks
    processor: Optional[ChainProcessor] = None
    wallet: Optional[Wallet] = None
    snapshot_sync: dict[str, int] = cast(
        dict[str, int], config.get("snapshot_sync", {})
    )

    if config["chain"]["enabled"]:
        rpc = RPC(config["chain"]["rpc_url"])
        coordinator = Coordinator(rpc, config["chain"]["coordinator_address"])
        wallet = Wallet(
            rpc,
            coordinator,
            config["chain"]["wallet"]["private_key"],
            config["chain"]["wallet"]["max_gas_limit"],
        )
        processor = ChainProcessor(rpc, coordinator, wallet, orchestrator)
        listener = ChainListener(
            rpc,
            coordinator,
            guardian,
            processor,
            config["chain"]["trail_head_blocks"],
            snapshot_sync_sleep=snapshot_sync.get("sleep"),
            snapshot_sync_batch_size=snapshot_sync.get("batch_size"),
        )
        tasks.extend([processor, listener])

    # Initialize REST server
    tasks.append(
        RESTServer(
            guardian,
            manager,
            orchestrator,
            processor if processor else None,
            store,
            config["chain"],
            config["server"],
            version,
            wallet.address if wallet else None,
        )
    )

    # Forward stats to Fluentbit, if enabled
    if config["forward_stats"]:
        tasks.append(StatSender(version, guardian, store, wallet))


async def lifecycle_setup() -> None:
    """Process async setup lifecycles for tasks"""
    log.info("Running node lifecycle setup")
    for resource in tasks:
        await resource.setup()


async def lifecycle_run() -> None:
    """Runs node lifecycle"""
    global asyncio_tasks
    log.info("Running node lifecycle")

    # Run tasks in parallel
    asyncio_tasks = [asyncio.create_task(task.run_forever()) for task in tasks]

    # Wait for any service crashes or exits
    done, _ = await asyncio.wait(asyncio_tasks, return_when=asyncio.FIRST_COMPLETED)
    for task in done:
        # Check if any tasks failed
        if task.exception() is not None:
            # Log exception
            log.error("Task exception", exception=task.exception())


async def lifecycle_stop() -> None:
    """Process stop events for async tasks"""
    log.info("Stopping node lifecycle")

    # Process stop
    for task in tasks:
        await task.stop()

    # Wait for all task `run_forever` loops to stop
    await asyncio.gather(*asyncio_tasks, return_exceptions=True)


async def lifecycle_cleanup() -> None:
    """Process cleanup for async tasks and services"""
    log.info("Cleaning up node lifecycle")
    for resource in tasks:
        await resource.cleanup()


async def shutdown(signal: signal.Signals) -> None:
    """Gracefully shutdown node. Run `lifecycle_stop` and `lifecycle_cleanup`"""
    log.info(f"Received exit signal {signal.name}...")
    await lifecycle_stop()
    await lifecycle_cleanup()
    log.info("Shutdown complete.")


def lifecycle_main() -> None:
    """Node lifecycle

    1. `lifecycle_setup` — Process async lifecycle setup
    2. `lifecycle_run` — Run lifecycle
    3. On stop, `lifecycle_stop` and `lifecycle_cleanup`
    """

    # Get asyncio event loop
    loop = asyncio.get_event_loop()

    # Run lifecycle setup
    loop.run_until_complete(lifecycle_setup())

    # Register signal handlers for graceful shutdown
    for sig in (signal.SIGTERM, signal.SIGINT):
        loop.add_signal_handler(sig, lambda s=sig: asyncio.create_task(shutdown(s)))

    # Run lifecycle
    loop.run_until_complete(lifecycle_run())

    log.info("Exited main process")


if __name__ == "__main__":
    on_startup()
    lifecycle_main()<|MERGE_RESOLUTION|>--- conflicted
+++ resolved
@@ -1,6 +1,6 @@
+import asyncio
 import os
 import signal
-import asyncio
 from typing import Any, Optional
 
 from chain.coordinator import Coordinator
@@ -15,20 +15,9 @@
     Orchestrator,
 )
 from server import RESTServer, StatSender
-<<<<<<< HEAD
-from chain.coordinator import Coordinator
-from chain.processor import ChainProcessor
-from utils.config import (
-    ConfigDict,
-    load_validated_config,
-    ConfigDocker,
-)
-from orchestration import ContainerManager, DataStore, Guardian, Orchestrator
-=======
 from shared import AsyncTask
 from utils import log, setup_logging
 from utils.config import ConfigDict, load_validated_config
->>>>>>> bed5d19c
 
 # Tasks
 tasks: list[AsyncTask] = []
@@ -78,9 +67,7 @@
     # Initialize chain-specific tasks
     processor: Optional[ChainProcessor] = None
     wallet: Optional[Wallet] = None
-    snapshot_sync: dict[str, int] = cast(
-        dict[str, int], config.get("snapshot_sync", {})
-    )
+    snapshot_sync: dict[str, int] = cast(dict[str, int], config.get("snapshot_sync", {}))
 
     if config["chain"]["enabled"]:
         rpc = RPC(config["chain"]["rpc_url"])
