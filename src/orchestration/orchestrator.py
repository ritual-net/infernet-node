from __future__ import annotations

from dataclasses import asdict
from json import JSONDecodeError
from os import environ
from typing import Any, AsyncGenerator, Optional

from aiohttp import ClientSession

from shared import ContainerError, ContainerOutput, ContainerResult
from shared.job import ContainerInput, JobInput, JobLocation
from shared.message import OffchainJobMessage
from utils import log

from .docker import ContainerManager
from .store import DataStore


<<<<<<< HEAD
class OrchestratorInputSource(Enum):
    """Orchestrator input source"""

    ONCHAIN = 0
    OFFCHAIN = 1


class OrchestratorInputType(Enum):
    """Orchestrator input type"""

    NON_STREAMING = 0
    STREAMING = 1


=======
>>>>>>> ee00d84e
class Orchestrator:
    """Orchestrates container execution

    Orchestrates container execution and tracks job status and results. Handles
    off-chain messages and on-chain subscriptions. Calls containers in order and
    passes output of previous container as input to next container. If any container
    fails, the job is marked as failed. If all containers succeed, the job is marked as
    successful. Stores job status and results.

    Attributes:
        _manager (ContainerManager): container manager
        _store (DataStore): data store
        _host (str): host address

    Methods:
        process_chain_processor_job: Processes on-chain job from chain processor
        process_offchain_job: Processes off-chain job message

    Private Methods:
        _run_job: Run a job
    """

    def __init__(
        self: Orchestrator,
        manager: ContainerManager,
        store: DataStore,
    ) -> None:
        super().__init__()

        self._manager = manager
        self._store = store

        # Set host based on runtime environment
        self._host = (
            "host.docker.internal"
            if environ.get("RUNTIME") == "docker"
            else "localhost"
        )

    async def _run_job(
        self: Orchestrator,
        job_id: Any,
        job_input: JobInput,
        containers: list[str],
        message: Optional[OffchainJobMessage],
    ) -> list[ContainerResult]:
        """Runs a job

        Calls containers in order and passes output of previous container as input to
        next container. If any container fails, the job is marked as failed. If all
        containers succeed, the job is marked as successful. Stores job status and
        results.

        Args:
            job_id (Any): job identifier
            job_input (JobInput): initial input to first container
            containers (list[str]): ordered list of containers to execute
            message (Optional[OffchainJobMessage]): optional offchain job message to
                track state in store

        Returns:
            list[ContainerResult]: job execution results
        """

        # Start job
        self._store.set_running(message)

        # Setup input and results
        results: list[ContainerResult] = []

        # If only one container, destination of first container is destination of job
        # Otherwise, destination of first container is off-chain, and source of next
        # container is off-chain (i.e. chaining containers together)
        input_data = ContainerInput(
            source=job_input.source,
            destination=(
                job_input.destination
                if len(containers) == 1
                else JobLocation.OFFCHAIN.value
            ),
            data=job_input.data,
        )

        # Call container chain
        async with ClientSession() as session:
            for index, container in enumerate(containers):
                # Get container port and URL
                port = self._manager.get_port(container)
                url = f"http://{self._host}:{port}/service_output"

                try:
                    async with session.post(
                        url, json=asdict(input_data), timeout=180
                    ) as response:
                        # Handle JSON response
                        output = await response.json()
                        results.append(ContainerOutput(container, output))
<<<<<<< HEAD
                        input_data = {
                            "source": OrchestratorInputSource.OFFCHAIN.value,
                            "data": output,
                            "type": OrchestratorInputType.NON_STREAMING.value,
                        }
=======

                        # Track container success
                        self._store.track_container_status(
                            container,
                            "success",
                        )

                        # If next container is the last container, set destination to
                        # job destination. Otherwise, set destination to off-chain
                        # (i.e. chaining containers together)
                        input_data = ContainerInput(
                            source=JobLocation.OFFCHAIN.value,
                            destination=(
                                job_input.destination
                                if index == len(containers) - 2
                                else JobLocation.OFFCHAIN.value
                            ),
                            data=output,
                        )
>>>>>>> ee00d84e

                except JSONDecodeError:
                    # Handle non-JSON response as error
                    response_text = await response.text()

                    # Fail job
                    results.append(ContainerError(container, response_text))
                    log.error(
                        "Container error",
                        id=job_id,
                        container=container,
                        error=response_text,
                    )

                    # Track job failure
                    self._store.set_failed(message, results)

                    # Track container failure
                    self._store.track_container_status(
                        container,
                        "failed",
                    )

                    return results

                except Exception as e:
                    # Fail job
                    results.append(ContainerError(container, str(e)))
                    log.error(
                        "Container error",
                        id=job_id,
                        container=container,
                        error=str(e),
                    )

                    # Track job failure
                    self._store.set_failed(message, results)

                    # Track container failure
                    self._store.track_container_status(
                        container,
                        "failed",
                    )

                    return results

        # Track job success
        self._store.set_success(message, results)

        return results

    async def process_chain_processor_job(
        self: Orchestrator,
        job_id: Any,
        job_input: JobInput,
        containers: list[str],
    ) -> list[ContainerResult]:
        """Processes arbitrary job from ChainProcessor

        Args:
            job_id (Any): job identifier
            job_input (JobInput): initial input to first container
            containers (list[str]): ordered list of containers to execute

        Returns:
            list[ContainerResult]: container execution results
        """
        return await self._run_job(
            job_id=job_id,
            job_input=job_input,
            containers=containers,
            message=None,
        )

    async def process_offchain_job(
        self: Orchestrator, message: OffchainJobMessage
    ) -> None:
        """Processes off-chain job message

        Args:
            message (OffchainJobMessage): raw off-chain job message
        """
        await self._run_job(
            job_id=message.id,
<<<<<<< HEAD
            initial_input={
                "source": OrchestratorInputSource.OFFCHAIN.value,
                "data": message.data,
                "type": OrchestratorInputType.NON_STREAMING.value,
            },
=======
            job_input=JobInput(
                source=JobLocation.OFFCHAIN.value,
                destination=JobLocation.OFFCHAIN.value,
                data=message.data,
            ),
>>>>>>> ee00d84e
            containers=message.containers,
            message=message,
        )

    async def process_streaming_job(
        self: Orchestrator, message: OffchainJobMessage
    ) -> AsyncGenerator[bytes, None]:
        """Runs a streaming job

        Calls streaming container and yields chunks of output as they are received. If
        the container fails, the job is marked as failed. If the container succeeds, the
        job is marked as successful, and the full output is stored in Redis as an array
        of chunks.

        NOTE: If multiple containers are specified in the message, only the first
        container is executed, the rest are ignored.

        Args:
            message (OffchainJobMessage): raw off-chain job message

        Yields:
            bytes: streaming output chunks

        Raises:
            Exception: If the container fails
        """

        # Only one container is supported for streaming (i.e. no chaining)
        container = message.containers[0]

        port = self._manager.get_port(container)
        url = f"http://{self._host}:{port}/service_output"

        # Start job and track container
        self._store.set_running(message)
<<<<<<< HEAD
        self._store.track_container(container)
=======
>>>>>>> ee00d84e

        # Hold chunks in memory to store final results in Redis
        chunks = []

        async with ClientSession() as session:
            try:
<<<<<<< HEAD
                async with session.post(
                    url,
                    json={
                        "source": OrchestratorInputSource.OFFCHAIN.value,
                        "data": message.data,
                        "type": OrchestratorInputType.STREAMING.value,
                    },
=======
                job_input = JobInput(
                    source=JobLocation.OFFCHAIN.value,
                    destination=JobLocation.STREAM.value,
                    data=message.data,
                )
                async with session.post(
                    url,
                    json=asdict(job_input),
>>>>>>> ee00d84e
                    timeout=180,
                ) as response:
                    # Raises exception if status code is not 200
                    response.raise_for_status()

                    async for chunk in response.content.iter_any():
                        chunks.append(chunk)
                        yield chunk

                # Track job success
                final_result = b"".join(chunks).decode("utf-8")
                self._store.set_success(
                    message,
                    [ContainerOutput(container, dict({"output": final_result}))],
                )

<<<<<<< HEAD
=======
                # Track container success
                self._store.track_container_status(
                    container,
                    "success",
                )

>>>>>>> ee00d84e
            except Exception as e:
                # Track job failure
                log.error(
                    "Container error", id=message.id, container=container, error=str(e)
                )
<<<<<<< HEAD
                self._store.set_failed(message, [ContainerError(container, str(e))])
=======
                self._store.set_failed(message, [ContainerError(container, str(e))])

                # Track container failure
                self._store.track_container_status(
                    container,
                    "failed",
                )
>>>>>>> ee00d84e
<|MERGE_RESOLUTION|>--- conflicted
+++ resolved
@@ -1,6 +1,7 @@
 from __future__ import annotations
 
 from dataclasses import asdict
+from enum import Enum
 from json import JSONDecodeError
 from os import environ
 from typing import Any, AsyncGenerator, Optional
@@ -16,7 +17,6 @@
 from .store import DataStore
 
 
-<<<<<<< HEAD
 class OrchestratorInputSource(Enum):
     """Orchestrator input source"""
 
@@ -31,8 +31,6 @@
     STREAMING = 1
 
 
-=======
->>>>>>> ee00d84e
 class Orchestrator:
     """Orchestrates container execution
 
@@ -130,33 +128,11 @@
                         # Handle JSON response
                         output = await response.json()
                         results.append(ContainerOutput(container, output))
-<<<<<<< HEAD
                         input_data = {
                             "source": OrchestratorInputSource.OFFCHAIN.value,
                             "data": output,
                             "type": OrchestratorInputType.NON_STREAMING.value,
                         }
-=======
-
-                        # Track container success
-                        self._store.track_container_status(
-                            container,
-                            "success",
-                        )
-
-                        # If next container is the last container, set destination to
-                        # job destination. Otherwise, set destination to off-chain
-                        # (i.e. chaining containers together)
-                        input_data = ContainerInput(
-                            source=JobLocation.OFFCHAIN.value,
-                            destination=(
-                                job_input.destination
-                                if index == len(containers) - 2
-                                else JobLocation.OFFCHAIN.value
-                            ),
-                            data=output,
-                        )
->>>>>>> ee00d84e
 
                 except JSONDecodeError:
                     # Handle non-JSON response as error
@@ -241,19 +217,11 @@
         """
         await self._run_job(
             job_id=message.id,
-<<<<<<< HEAD
             initial_input={
                 "source": OrchestratorInputSource.OFFCHAIN.value,
                 "data": message.data,
                 "type": OrchestratorInputType.NON_STREAMING.value,
             },
-=======
-            job_input=JobInput(
-                source=JobLocation.OFFCHAIN.value,
-                destination=JobLocation.OFFCHAIN.value,
-                data=message.data,
-            ),
->>>>>>> ee00d84e
             containers=message.containers,
             message=message,
         )
@@ -289,17 +257,17 @@
 
         # Start job and track container
         self._store.set_running(message)
-<<<<<<< HEAD
-        self._store.track_container(container)
-=======
->>>>>>> ee00d84e
 
         # Hold chunks in memory to store final results in Redis
         chunks = []
 
         async with ClientSession() as session:
             try:
-<<<<<<< HEAD
+                job_input = JobInput(
+                    source=JobLocation.OFFCHAIN.value,
+                    destination=JobLocation.STREAM.value,
+                    data=message.data,
+                )
                 async with session.post(
                     url,
                     json={
@@ -307,16 +275,6 @@
                         "data": message.data,
                         "type": OrchestratorInputType.STREAMING.value,
                     },
-=======
-                job_input = JobInput(
-                    source=JobLocation.OFFCHAIN.value,
-                    destination=JobLocation.STREAM.value,
-                    data=message.data,
-                )
-                async with session.post(
-                    url,
-                    json=asdict(job_input),
->>>>>>> ee00d84e
                     timeout=180,
                 ) as response:
                     # Raises exception if status code is not 200
@@ -333,28 +291,21 @@
                     [ContainerOutput(container, dict({"output": final_result}))],
                 )
 
-<<<<<<< HEAD
-=======
                 # Track container success
                 self._store.track_container_status(
                     container,
                     "success",
                 )
 
->>>>>>> ee00d84e
             except Exception as e:
                 # Track job failure
                 log.error(
                     "Container error", id=message.id, container=container, error=str(e)
                 )
-<<<<<<< HEAD
-                self._store.set_failed(message, [ContainerError(container, str(e))])
-=======
                 self._store.set_failed(message, [ContainerError(container, str(e))])
 
                 # Track container failure
                 self._store.track_container_status(
                     container,
                     "failed",
-                )
->>>>>>> ee00d84e
+                )