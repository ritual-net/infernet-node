--- conflicted
+++ resolved
@@ -15,11 +15,7 @@
 from typing import Optional, cast
 
 from eth_typing import BlockNumber
-<<<<<<< HEAD
-=======
 from reretry import retry  # type: ignore
-from web3.types import LogReceipt
->>>>>>> ee00d84e
 
 from chain.coordinator import Coordinator
 from chain.processor import ChainProcessor
@@ -198,7 +194,6 @@
 
         log.info("Syncing new subscriptions", batches=batches)
 
-<<<<<<< HEAD
         for batch in batches:
             # sync for this batch
             await asyncio.gather(
@@ -207,34 +202,6 @@
                     for _id in range(*batch)
                 )
             )
-=======
-        @retry(delay=self._snapshot_sync_sleep, backoff=2)  # type: ignore
-        async def _sync_subscription_with_retry(batch: range) -> None:
-            """Sync subscriptions in batch with retry and exponential backoff"""
-            try:
-                await asyncio.gather(
-                    *(
-                        self._sync_subscription_creation(id, head_block, None)
-                        for id in batch
-                    )
-                )
-            except Exception as e:
-                log.error(
-                    f"Error syncing subscription batch {batch}. Retrying...",
-                    batch=batch,
-                    err=e,
-                )
-                raise e
-
-        batches = [
-            range(i, i + self._snapshot_sync_batch_size)
-            for i in range(1, head_id + 1, self._snapshot_sync_batch_size)
-        ]
-        for batch in batches:
-            # sync for this batch
-            await _sync_subscription_with_retry(batch)
-
->>>>>>> ee00d84e
             # sleep between batches to avoid getting rate-limited by the RPC
             await asyncio.sleep(self._snapshot_sync_sleep)
 
