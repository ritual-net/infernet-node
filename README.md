--- conflicted
+++ resolved
@@ -33,24 +33,14 @@
   - **wallet** (`object`). _if enabled_:
     - **max_gas_limit** (`integer`). Maximum gas limit per node transaction
     - **private_key** (`string`). Node wallet private key
-<<<<<<< HEAD
     - **payment_address** (`string`, _optional_). Public address of the node's escrow wallet. This is an instance of Infernet's `Wallet` contract. If not provided, the node will skip subscriptions that provide payment.
     - **allowed_sim_errors** (`array[string]`, _optional_). Allowed error messages to ignore when simulating transactions. Checks for inclusion in error message. Case-insensitive. i.e. `["out of gas"]` matches `"Contract reverted: Out of gas"`. Defaults to `[]`.
   - **snapshot_sync** (`object`, _optional_). Snapshot sync configurations.
     - **sleep** (`float`, _optional_). Number of seconds to sleep between snapshot syncs. Defaults to `1.0`.
     - **batch_size** (`int`, _optional_). Number of subscriptions to sync in each batch. Defaults to `200`.
     - **starting_sub_id** (`int`, _optional_). Subscription id to start the syncing process from. Defaults to `0`.
+    - **sync_period** (`float`, _optional_). The syncing period in seconds, to monitor the chain for new blocks and subscriptions. Defaults to `0.5`.
 - **docker** (`object`, _optional_). Docker credentials to pull private containers with
-=======
-    - **payment_address** (`string`, optional). Public address of the node's escrow wallet. This is an instance of Infernet's `Wallet` contract. If not provided, the node will skip subscriptions that provide payment.
-    - **allowed_sim_errors** (`array[string]`, optional). Allowed error messages to ignore when simulating transactions. Checks for inclusion in error message. Case-insensitive. i.e. `["out of gas"]` matches `"Contract reverted: Out of gas"`. Defaults to `[]`.
-  - **snapshot_sync** (`object`, optional). Snapshot sync configurations.
-    - **sleep** (`float`, optional). Number of seconds to sleep between snapshot syncs. Defaults to `1.0`.
-    - **batch_size** (`int`, optional). Number of subscriptions to sync in each batch. Defaults to `200`.
-    - **starting_sub_id** (`int`, optional). Subscription id to start the syncing process from. Defaults to `0`.
-    - **sync_period** (`float`, optional). The syncing period in seconds, to monitor the chain for new blocks and subscriptions. Defaults to `0.5`.
-- **docker** (`object`, optional). Docker credentials to pull private containers with
->>>>>>> 525012b3
   - **username** (`string`). The Dockerhub username.
   - **password** (`string`). The Dockerhub [Personal Access Token](https://docs.docker.com/security/for-developers/access-tokens/) (PAT).
 - **containers** (`array[container_spec]`, _optional_). Array of supported container specifications.
